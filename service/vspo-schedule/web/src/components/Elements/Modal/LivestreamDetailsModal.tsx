--- conflicted
+++ resolved
@@ -38,15 +38,8 @@
 };
 
 const StyledDialogTitle = styled(DialogTitle)(({ theme }) => ({
-<<<<<<< HEAD
-  position: "sticky",
-  top: 0,
   backgroundColor: "#7266cf",
   borderBottom: `1px solid ${theme.vars.palette.divider}`,
-=======
-  backgroundColor: theme.palette.mode === "dark" ? "#212121" : "#7266cf",
-  borderBottom: `1px solid ${theme.palette.divider}`,
->>>>>>> fe4d99fd
   padding: theme.spacing(1),
   color: "white",
 
@@ -73,36 +66,7 @@
 const StyledDialogContent = styled(DialogContent)({
   overflow: "hidden",
   padding: "0",
-<<<<<<< HEAD
-  [theme.breakpoints.down("sm")]: {
-    height: "400px",
-  },
-  "&::-webkit-scrollbar": {
-    display: "none",
-  },
-}));
-
-const StyledDialogActions = styled(DialogActions)(({ theme }) => ({
-  position: "sticky",
-  bottom: 0,
-  backgroundColor: "rgba(0, 0, 0, 0.75)",
-  borderTop: `1px solid ${theme.vars.palette.divider}`,
-  padding: theme.spacing(2),
-}));
-
-const StyledButton = styled(Button)(({ theme }) => ({
-  width: "120px",
-  margin: theme.spacing(0, 1),
-}));
-
-const ModalWrapper = styled(Box)(({ theme }) => ({
-  position: "relative",
-  display: "flex",
-  flexDirection: "column", // stack children vertically
-}));
-=======
 });
->>>>>>> fe4d99fd
 
 const TypographySmallOnMobile = styled(Typography)(({ theme }) => ({
   // メディアクエリ: 幅600px以下の場合
