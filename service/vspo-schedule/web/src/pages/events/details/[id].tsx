import { Typography, Button, Box, Link, Avatar, Toolbar } from "@mui/material";
import { styled } from "@mui/material/styles";
import { GetStaticPaths, GetStaticProps } from "next";
import { useRouter } from "next/router";
import { NextPageWithLayout } from "../../_app";
import { VspoEvent } from "@/types/events";
import { TweetEmbed } from "@/components/Elements";
import { formatWithTimeZone } from "@/lib/utils";
import ArrowBackIcon from "@mui/icons-material/ArrowBack";
import { ContentLayout } from "@/components/Layout";
import { members } from "@/data/members";
import { fetchVspoEvents } from "@/lib/api";
import { TEMP_TIMESTAMP } from "@/lib/Const";

type Params = {
  id: string;
};

type Props = {
  event: VspoEvent;
  lastUpdateDate: string;
  id: string;
};

export const getStaticPaths: GetStaticPaths<Params> = async () => {
  // Fetch events from API
  const fetchEvents: VspoEvent[] = await fetchVspoEvents();
  const paths = fetchEvents.map((event) => ({
    params: { id: event.newsId },
  }));

  // Fallback to true to handle non-existent paths
  return { paths, fallback: true };
};

export const getStaticProps: GetStaticProps<Props, Params> = async ({
  params,
}) => {
  if (!params) {
    return {
      notFound: true,
    };
  }

  const fetchEvents: VspoEvent[] = await fetchVspoEvents();
  const event = fetchEvents.find((event) => event.newsId === params.id);
  if (!event) {
    return {
      notFound: true,
    };
  }

  return {
    props: {
      event: event,
      id: params.id,
      lastUpdateDate: formatWithTimeZone(new Date(), "ja", "yyyy/MM/dd HH:mm"),
    },
  };
};

const StyledAvatar = styled(Avatar)(({ theme }) => ({
  width: 36,
  height: 36,
  [theme.breakpoints.down("sm")]: {
    width: 28,
    height: 28,
  },
}));

const EventPage: NextPageWithLayout<Props> = ({ event }) => {
  const router = useRouter();
  if (!event) {
    return null;
  }
  return (
    <>
      <Toolbar disableGutters>
        <Button startIcon={<ArrowBackIcon />} onClick={() => router.back()}>
          Back
        </Button>
      </Toolbar>

      <Box>
        <Typography variant="h4" sx={{ marginBottom: "10px" }}>
          {event.title}
        </Typography>
        <Box
          sx={{
            display: "flex",
            gap: "10px",
            marginTop: "20px",
            marginBottom: "20px",
          }}
        >
          <Typography color="textSecondary">
            {formatWithTimeZone(
              new Date(event.startedAt.split("T")[0] || TEMP_TIMESTAMP),
              "ja",
              "MM/dd (E)",
            )}
          </Typography>
          {members.map(
            (member, index) =>
              event.contentSummary.includes(
                (member.name || "").replace(" ", ""),
              ) && (
                <StyledAvatar
                  key={index}
                  alt={member.name}
                  src={member.iconUrl}
                />
              ),
          )}
        </Box>
        <Box sx={{ marginBottom: "20px" }}>
          {event.contentSummary.split("\n").map((line, index) => {
            return (
              <Typography key={index} variant="body1">
                {line}
                <br />
              </Typography>
            );
          })}
        </Box>
        {event.tweetLinks.map((link, index) => (
          <Box
            key={index}
            sx={{
              display: "flex",
              justifyContent: "center",
              marginBottom: "20px",
            }}
          >
            <TweetEmbed tweetLink={link} />
          </Box>
        ))}
        {event.webPageLinks.length > 0 && (
          <Box sx={{ marginBottom: "20px" }}>
            <Typography variant="h6" sx={{ marginBottom: "10px" }}>
              Web Links:
            </Typography>
            {/* テキストを...にする */}
            {event.webPageLinks.map((link, index) => (
              <Link
                key={index}
                href={link}
                sx={{
                  display: "block",
                  marginBottom: "10px",
                  wordBreak: "break-all",
                }}
              >
                {link}
              </Link>
            ))}
          </Box>
        )}
      </Box>
    </>
  );
};

/* eslint-disable @typescript-eslint/no-unnecessary-condition --
 * pageProps is empty in fallback render
 */
EventPage.getLayout = (page, pageProps) => {
  const eventTitle = pageProps.event?.title ?? "Event Not Found";
  const eventContentSummary =
    pageProps.event?.contentSummary ?? "This event could not be found.";

  return (
    <ContentLayout
      title={eventTitle}
      description={eventContentSummary}
<<<<<<< HEAD
      path={`/events/${pageProps.id}`}
      maxPageWidth="md"
=======
      path={`/events/details/${pageProps.id}`}
>>>>>>> 74f047c0
    >
      {page}
    </ContentLayout>
  );
};
/* eslint-enable @typescript-eslint/no-unnecessary-condition */

export default EventPage;<|MERGE_RESOLUTION|>--- conflicted
+++ resolved
@@ -173,12 +173,8 @@
     <ContentLayout
       title={eventTitle}
       description={eventContentSummary}
-<<<<<<< HEAD
-      path={`/events/${pageProps.id}`}
+      path={`/events/details/${pageProps.id}`}
       maxPageWidth="md"
-=======
-      path={`/events/details/${pageProps.id}`}
->>>>>>> 74f047c0
     >
       {page}
     </ContentLayout>
