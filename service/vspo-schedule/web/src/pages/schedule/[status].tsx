--- conflicted
+++ resolved
@@ -15,12 +15,7 @@
 import { ContentLayout } from "@/components/Layout/ContentLayout";
 import { NextPageWithLayout } from "../_app";
 import { LivestreamCards } from "@/components/Templates";
-<<<<<<< HEAD
-import { freeChatVideoIds } from "@/data/master";
-=======
 import { freeChatVideoIds } from "@/data/freechat-video-ids";
-import { CustomBottomNavigation } from "@/components/Layout/Navigation";
->>>>>>> fb089810
 import {
   fetchFreeChat,
   fetchVspoEvents,
