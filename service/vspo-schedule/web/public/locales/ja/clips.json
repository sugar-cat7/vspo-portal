{
  "noClips": "対象の切り抜きはありません。",
  "clipLabels": {
    "new": "新着",
    "popular": "人気",
    "recommended": "おすすめ",
    "trending": "急上昇"
  },
  "platformTabs": {
    "twitch": "Twitch",
    "youtube": "YouTube",
    "shorts": "Shorts"
  },
  "home": {
    "meta": {
<<<<<<< HEAD
      "title": "ぶいすぽっ!クリップ集",
      "description": "ぶいすぽっ!メンバーのストリーム動画クリップ集。"
    },
    "hero": {
      "title": "ぶいすぽっ!クリップコレクション",
      "subtitle": "YouTubeの切り抜き、Shorts、Twitchクリップを一箇所でチェック！",
=======
      "title": "ぶいすぽっ!クリップコレクション",
      "description": "ぶいすぽっ!メンバーのYouTubeの切り抜き、Shorts、Twitchクリップを一箇所でチェック！"
    },
    "hero": {
      "title": "ぶいすぽっ!クリップコレクション",
      "subtitle": "ぶいすぽっ!メンバーのYouTubeの切り抜き、Shorts、Twitchクリップを一箇所でチェック！",
>>>>>>> 4e8f6166
      "exploreClips": "クリップを見る"
    },
    "members": {
      "title": "ぶいすぽメンバー"
    },
    "sections": {
      "popularYoutubeClips": "人気の切り抜き",
      "popularShortsClips": "人気のショート動画",
      "popularTwitchClips": "人気のTwitchクリップ"
    },
    "youtubeClips": {
      "title": "YouTube切り抜き"
    },
    "shorts": {
      "title": "YouTube Shorts"
    },
    "twitchClips": {
      "title": "Twitchクリップ"
    },
    "viewMore": "もっと見る"
  },
  "youtubeClips": {
    "title": "$t(common:vspo)切り抜き一覧",
    "description": "$t(common:vspo)メンバーの切り抜き動画をまとめています。"
  },
  "youtubeShorts": {
    "title": "$t(common:vspo)ショート動画一覧",
    "description": "$t(common:vspo)メンバーのショート動画をまとめています。"
  },
  "twitchClips": {
    "title": "$t(common:vspo)クリップ一覧",
    "description": "$t(common:vspo)メンバーのTwitchクリップをまとめています。"
  },
  "viewCountLabel": "{{views, number}}以上",
  "searchDialog": {
    "title": "詳細検索",
    "alertMessage": "現在1ヶ月以上前の切り抜きは検索できません。",
    "timeframe": "期間でフィルタ",
    "timeframes": {
      "all": "すべて",
      "1day": "24時間",
      "1week": "1週間",
      "1month": "1ヶ月",
      "year": "1年"
    },
    "members": "配信者",
    "keyword": "キーワード",
    "keywords": [
      "おれあぽ",
      "ニチアサ",
      "Apex",
      "Valorant",
      "雑談"
    ],
    "cancel": "$t(common:cancel)",
    "search": "$t(common:search)"
  }
}<|MERGE_RESOLUTION|>--- conflicted
+++ resolved
@@ -13,21 +13,12 @@
   },
   "home": {
     "meta": {
-<<<<<<< HEAD
-      "title": "ぶいすぽっ!クリップ集",
-      "description": "ぶいすぽっ!メンバーのストリーム動画クリップ集。"
-    },
-    "hero": {
-      "title": "ぶいすぽっ!クリップコレクション",
-      "subtitle": "YouTubeの切り抜き、Shorts、Twitchクリップを一箇所でチェック！",
-=======
       "title": "ぶいすぽっ!クリップコレクション",
       "description": "ぶいすぽっ!メンバーのYouTubeの切り抜き、Shorts、Twitchクリップを一箇所でチェック！"
     },
     "hero": {
       "title": "ぶいすぽっ!クリップコレクション",
       "subtitle": "ぶいすぽっ!メンバーのYouTubeの切り抜き、Shorts、Twitchクリップを一箇所でチェック！",
->>>>>>> 4e8f6166
       "exploreClips": "クリップを見る"
     },
     "members": {
